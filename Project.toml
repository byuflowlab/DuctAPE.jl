name = "DuctTAPE"
uuid = "ad8e49fd-fab7-444e-af4a-0daba3b8bf11"
authors = ["Judd Mehr"]
version = "0.1.0"

[deps]
FLOWMath = "6cb5d3fb-0fe8-4cc2-bd89-9fe0b19a99d3"
ForwardDiff = "f6369f11-7733-5829-9624-2563aa707210"
IterativeSolvers = "42fd0dbc-a981-5370-80f2-aaf504508153"
Statistics = "10745b16-79ce-11e8-11f9-7d13ad32a3b2"

[compat]
<<<<<<< HEAD
IterativeSolvers = "0.9"
=======
ForwardDiff = "0.10"
FLOWMath = "0.3"
>>>>>>> c606f928
julia = "1.6"<|MERGE_RESOLUTION|>--- conflicted
+++ resolved
@@ -10,10 +10,7 @@
 Statistics = "10745b16-79ce-11e8-11f9-7d13ad32a3b2"
 
 [compat]
-<<<<<<< HEAD
 IterativeSolvers = "0.9"
-=======
 ForwardDiff = "0.10"
 FLOWMath = "0.3"
->>>>>>> c606f928
 julia = "1.6"