#=

Various Post-processing functions

=#

function post_process(states, inputs)


        # gamb,
        # gamw,
        # Gamr,
        # sigr,
        # vx_rotor,
        # vr_rotor,
        # vtheta_rotor,
        # Wx_rotor,
        # Wtheta_rotor,
        # Wm_rotor,
        # Wmag_rotor,
        # vxfrombody,
        # vrfrombody,
        # vxfromwake,
        # vrfromwake,
        # vxfromrotor,
        # vrfromrotor,
        # Gamma_tilde,
        # H_tilde,
        # phi,
        # alpha,
        # cl,
        # cd,

       iv = dump(states, inputs) #intermediate values

    # # extract states
    # gamb, gamw, Gamr, sigr = extract_state_variables(states, inputs)

    # get problem dimensions
    nr, nrotor = size(iv.Gamr)
    nw = nr + 1

    # - Extract convenient input fields - #
    Vinf = inputs.Vinf
    Vref = inputs.reference_parameters.Vref
    Rref = inputs.reference_parameters.Rref
    rho = inputs.freestream.rho
    mu = inputs.freestream.mu
    asound = inputs.freestream.asound
    dwi = inputs.ductwakeidx
    hwi = inputs.hubwakeidx
    Omega = inputs.blade_elements.Omega
    B = inputs.blade_elements.B
    chord = reshape(reduce(vcat, inputs.blade_elements.chords), (nr, nrotor))
    twist = reshape(reduce(vcat, inputs.blade_elements.twists), (nr, nrotor))
    #stagger is twist angle but from axis
    stagger = 0.5 * pi .- twist
    solidity = reshape(reduce(vcat, inputs.blade_elements.solidity), (nr, nrotor))
    afparamsin = reshape(reduce(vcat, inputs.blade_elements.inner_airfoil), (nr, nrotor))
    afparamsout = reshape(reduce(vcat, inputs.blade_elements.outer_airfoil), (nr, nrotor))
    innerfrac = reshape(reduce(vcat, inputs.blade_elements.inner_fraction), (nr, nrotor))
    rpc = inputs.rotor_panel_centers
    rpe = inputs.rotor_panel_edges
    Rhub = rpe[1]
    Rtip = rpe[end]
    rpl = reshape(
        reduce(vcat, (p -> p.panel_length).(inputs.rotor_source_panels)), (nr, nrotor)
    )

    # ## -- Rotor Outputs -- ##
    # # - Set Up - #
    # # get induced velocities on the rotor
    # vx_rotor, vr_rotor, vtheta_rotor = calculate_induced_velocities_on_rotors(
    #     inputs.blade_elements,
    #     Gamr,
    #     inputs.vx_rw,
    #     inputs.vr_rw,
    #     gamw,
    #     inputs.vx_rr,
    #     inputs.vr_rr,
    #     sigr,
    #     inputs.vx_rb,
    #     inputs.vr_rb,
    #     gamb,
    # )

    # # reframe velocities
    # Wx_rotor, Wtheta_rotor, Wm_rotor, Wmag_rotor = reframe_rotor_velocities(
    #     vx_rotor, vr_rotor, vtheta_rotor, Vinf, Omega, rpc
    # )

    # get net circulation
    Gamma_tilde = calculate_net_circulation(iv.Gamr, B)

    # get blade element coefficients
    clift, cdrag, inflow_angle, angle_of_attack = get_blade_aero(
        iv.Wmag_rotor,
        iv.Wm_rotor,
        iv.Wtheta_rotor,
        solidity,
        stagger,
        chord,
        twist,
        afparamsin,
        afparamsout,
        innerfrac,
        rho,
        mu,
        asound,
    )

    # - Rotor Thrust - #
    # inviscid thrust
    rotor_inviscid_thrust, rotor_inviscid_thrust_dist = inviscid_rotor_trust(
        iv.Wtheta_rotor, iv.Gamma_tilde, rpl, rho
    )

    # viscous thrust
    rotor_viscous_thrust, rotor_viscous_thrust_dist = viscous_rotor_thrust(
        iv.Wx_rotor, iv.Wmag_rotor, B, chord, rpl, iv.cd, rho
    )

    # total thrust
    rotor_total_thrust = rotor_inviscid_thrust .+ rotor_viscous_thrust

    # - Rotor Torque - #
    # inviscid torque
    rotor_inviscid_torque, rotor_inviscid_torque_dist = inviscid_rotor_torque(
        iv.Wx_rotor, rpc, rpl, iv.Gamma_tilde, rho
    )

    # viscous torque
    rotor_viscous_torque, rotor_viscous_torque_dist = viscous_rotor_torque(
        iv.Wtheta_rotor, iv.Wmag_rotor, B, chord, rpc, rpl, iv.cd, rho
    )

    # - Rotor Power - #
    # inviscid power
    rotor_inviscid_power = inviscid_rotor_power(rotor_inviscid_torque, Omega)
    rotor_inviscid_power_dist = inviscid_rotor_power(rotor_inviscid_torque_dist, Omega)

    # viscous power
    rotor_viscous_power = viscous_rotor_power(rotor_viscous_torque, Omega)
    rotor_viscous_power_dist = viscous_rotor_power(rotor_viscous_torque_dist, Omega)

    ## -- Pressure on Bodies -- ##
    duct_inner_cp, duct_outer_cp, hub_cp, duct_inner_x, duct_outer_x, hub_x = get_cps(
<<<<<<< HEAD
        iv.gamb,
        iv.gamw,
        iv.Gamr,
        iv.sigr,
        iv.Wm_rotor,
=======
        gamb,
        gamw,
        Gamr,
        sigr,
        Wm_rotor,
>>>>>>> 382737be
        Vinf,
        Vref,
        B,
        Omega,
        dwi,
        hwi,
        inputs.body_panels,
        inputs.isduct,
    )

    ## -- Duct Outputs -- ##
    # - Put duct pressures together - #
    duct_cp = [duct_inner_cp; duct_outer_cp]

    # - Calculate Thrust from Bodies - #

    duct_thrust, _ = forces_from_pressure(
        duct_cp, inputs.body_panels[1]; rho=rho, Vref=Vref
    )

    hub_thrust, _ = forces_from_pressure(hub_cp, inputs.body_panels[2]; rho=rho, Vref=Vref)

    ## -- Total Outputs -- ##

    # - Total Thrust - #
    total_thrust = sum(
        [rotor_inviscid_thrust; rotor_viscous_thrust; duct_thrust; hub_thrust]
    )

    # - Total Torque - #
    total_torque = sum([rotor_inviscid_torque; rotor_viscous_torque])

    # - Total Power - #
    total_power = sum([rotor_inviscid_power; rotor_viscous_power])

    # - Total Efficiency - #
    total_efficiency = get_total_efficiency(total_thrust, total_power, Vinf)

    # - Induced Efficiency - #
    induced_efficiency = get_induced_efficiency(
        rotor_inviscid_thrust, duct_thrust + hub_thrust, rotor_inviscid_power, Vinf
    )

    # - Ideal Efficiency - #
    ideal_efficiency = get_ideal_efficiency(total_thrust, rho, Vinf, Rref)

    # - Blade Loading - #
<<<<<<< HEAD
    blade_normal_force_per_unit_span, blade_tangential_force_per_unit_span = get_blade_loads(
        iv.Wmag_rotor, iv.phi, iv.cl, iv.cd, chord, rho
    )
=======
    blade_normal_force_per_unit_span, blade_tangential_force_per_unit_span, ccbThrust, ccbtorQue, ccbPower = get_blade_loads(Wmag_rotor, inflow_angle, clift, cdrag, chord, rho, Rhub, Rtip, rpc, rpl,B, Omega[1])
>>>>>>> 382737be

    # - Thrust and Torque Coefficients - #
    CT, CQ = tqcoeff(total_thrust, total_torque, rho, Omega[1], Rref)

    ## -- Assemble Output Tuple -- ##

    out = (;
           # - Geometry - #
           Rref,
           rotor_panel_center = rpc,
           chord,
           twist,
           inputs.duct_coordinates,
           inputs.hub_coordinates,
           inputs.body_panels,
           inputs.rotor_source_panels,
           inputs.wake_vortex_panels,
        # - Intermediate Values - #
        intermediate_values=iv,
        # - States - #
        gamb = iv.gamb,
        gamw = iv.gamw,
        Gamr = iv.Gamr,
        sigr = iv.sigr,
        # - Body Values - #
        # body thrust
        duct_thrust,
        hub_thrust,
        body_thrust=duct_thrust + hub_thrust,
        duct_inner_cp,
        duct_inner_x,
        duct_outer_cp,
        duct_outer_x,
        hub_cp,
        hub_x,
        # - Rotor Values - #
        # rotor thrust
        rotor_total_thrust,
        rotor_inviscid_thrust,
        rotor_inviscid_thrust_dist,
        rotor_viscous_thrust,
        rotor_viscous_thrust_dist,
        CT,
        # rotor torque
        rotor_inviscid_torque,
        rotor_inviscid_torque_dist,
        rotor_viscous_torque,
        rotor_viscous_torque_dist,
        CQ,
        # rotor power
        rotor_inviscid_power,
        rotor_inviscid_power_dist,
        rotor_viscous_power,
        rotor_viscous_power_dist,
        # - Blade Values - #
        clift,
        cdrag,
        angle_of_attack,
        inflow_angle,
        blade_normal_force_per_unit_span,
        blade_tangential_force_per_unit_span,
        # - Total Values - #
        total_thrust,
        total_torque,
        total_power,
        total_efficiency,
        induced_efficiency,
        ideal_efficiency,
    )

    return out
end

function steady_cp(vs, vinf, vref)
    return (vinf^2 .- vs .^ 2) / vref^2
end

function delta_cp(deltaH, deltaS, Vtheta, Vref)
    return (2.0 * (deltaH - deltaS) .- Vtheta .^ 2) / Vref^2
end

"""
move to utils.jl
"""
function split_bodies(vec, panels; duct=true)
    # get type of vector for consistent outputs
    TF = eltype(vec)

    #check if duct is used
    if !duct
        #hub only
        return TF[], TF[], vec, TF[], TF[], panels.panel_center[:, 1]
    else
        # get duct leading edge index. assumes duct comes first in vector
        _, leidx = findmin(panels[1].panel_center[:, 1])
        ndpan = length(panels[1].panel_center[:, 1])

        if length(panels) > 1
            #duct and hub
            return vec[1:leidx],
            vec[(leidx + 1):ndpan],
            vec[(ndpan + 1):end],
            panels[1].panel_center[1:leidx, 1],
            panels[1].panel_center[(leidx + 1):ndpan, 1],
            panels[2].panel_center[:, 1]
        else
            #duct only
            return vec[1:leidx],
            vec[(leidx + 1):ndpan],
            TF[],
            panels[1].panel_center[1:leidx, 1],
            panels[1].panel_center[(leidx + 1):ndpan, 1],
            TF[]
        end
    end

    # shouldn't get to this point...
    return nothing
end

"""
"""
function calculate_delta_cp(
    gamb, gamw, Gamr, sigr, Vm_rotor, Vinf, Omega, B, body_panels, dwi, hwi, Vref
)

    ## -- Calculate change in pressure coefficient -- ##
    # - Get the tangential velocities on the bodies - #
    # TODO; changes needed for multiple rotors
    v_theta_duct, v_theta_hub = vtheta_on_body(
        B[1] * Gamr,
        body_panels[1].panel_center[dwi, 2],
        body_panels[2].panel_center[hwi, 2],
    )

    # - Calculate enthalpy disk jump - #
    Htilde = calculate_enthalpy_jumps(Gamr, Omega, B)

    # - Calculate entropy disk jump - #
    Stilde = calculate_entropy_jumps(sigr, Vm_rotor)

    # assemble change in cp due to enthalpy and entropy behind rotor(s)
    deltacphub = delta_cp(Htilde[1], Stilde[1], v_theta_hub, Vref)
    deltacpduct = delta_cp(Htilde[end], Stilde[end], v_theta_duct, Vref)

    return deltacpduct, deltacphub
end

"""
"""
function vtheta_on_body(BGamr, inner_duct_r, hub_r)
    v_theta_duct = BGamr[end] ./ (2.0 * pi * inner_duct_r)
    v_theta_hub = BGamr[1] ./ (2.0 * pi * hub_r)

    return v_theta_duct, v_theta_hub
end

"""
calculate pressure coefficient distribution on duct/hub walls
formulation taken from DFDC source code. TODO: derive where the expressions came from.
"""
function get_cps(
    gamb, gamw, Gamr, sigr, Vm_rotor, Vinf, Vref, B, Omega, dwi, hwi, body_panels, isduct
)

    # - Split body strengths into inner/outer duct and hub - #
    gamdi, gamdo, gamh, xdi, xdo, xh = split_bodies(
        gamb, body_panels; duct=isduct
    )

    # - Calculate standard pressure coefficient expression - #
    cpductinner = steady_cp(gamdi, Vinf, Vref)
    cpductouter = steady_cp(gamdo, Vinf, Vref)
    cphub = steady_cp(gamh, Vinf, Vref)

    # - Calculate the change in Cp on the walls due to enthalpy, entropy, and vtheta - #
    deltacpduct, deltacphub = calculate_delta_cp(
        gamb, gamw, Gamr, sigr, Vm_rotor, Vinf, Omega, B, body_panels, dwi, hwi, Vref
    )

    # - add raw and adjusted cp values together - #
    cpductinner[dwi] .+= deltacpduct
    cphub[hwi] .+= deltacphub

    return cpductinner, cpductouter, cphub, xdi, xdo, xh
end

"""

Calculate dimensional and non-dimensional axial force on a single body
"""
function forces_from_pressure(cps, panels; rho=1.225, Vref=1.0)

    # - rename for convenience - #
    #just want x-component of normals since it's axisymmetric
    ns = panels.panel_normal[:, 1]
    #radial positions
    rs = panels.panel_center[:, 2]
    #panel lengths
    ds = panels.panel_length
    # dimensions
    np = length(cps)

    # - initialize - #
    cfx = 0.0 # axial force coefficient (all others are zero for axisymmetric case)
    # - rectangular integration due to constant panel strengths. - #
    for i in 1:np
        cfx += cps[i] * ns[i] * ds[i] * 2.0 * pi * rs[i]
    end

    #dimensionalize
    q = 0.5 * rho * Vref^2

    #note, thrust is in negative x-direction
    return cfx * q, cfx
end

function inviscid_rotor_trust(Wtheta, Gamma_tilde, rotor_panel_length, rho)

    # problem dimensions
    nr, nrotor = size(Gamma_tilde)

    # initialize
    dTi = similar(Gamma_tilde) .= 0.0

    for irotor in 1:nrotor
        for ir in 1:nr
            # section thrust
            dTi[ir, irotor] =
                -rho *
                Gamma_tilde[ir, irotor] *
                Wtheta[ir, irotor] *
                rotor_panel_length[ir, irotor]
        end
    end

    #sum the section thrust
    Tinv = sum(dTi; dims=1)

    return Tinv, dTi
end

function viscous_rotor_thrust(Wx_rotor, Wmag_rotor, B, chord, rotor_panel_length, cd, rho)

    # get dimensions
    nr, nrotor = size(Wx_rotor)

    #initialize
    dTv = similar(Wx_rotor) .= 0.0

    for irotor in 1:nrotor
        for ir in 1:nr
            hrwc = 0.5 * rho * Wmag_rotor[ir, irotor] * chord[ir, irotor]
            bdr = B[irotor] * rotor_panel_length[ir, irotor]
            dTv[ir, irotor] = -hrwc * cd[ir, irotor] * Wx_rotor[ir, irotor] * bdr
        end
    end

    Tvisc = sum(dTv; dims=1)

    return Tvisc, dTv
end

function inviscid_rotor_torque(
    Wx_rotor, rotor_panel_center, rotor_panel_length, Gamma_tilde, rho
)

    # dimensions
    nr, nrotor = size(Gamma_tilde)

    # initialize
    dQi = similar(Gamma_tilde) .= 0.0

    for irotor in 1:nrotor
        for ir in 1:nr
            rdr = rotor_panel_center[ir, irotor] * rotor_panel_length[ir, irotor]
            dQi[ir, irotor] = rho * Gamma_tilde[ir, irotor] * Wx_rotor[ir, irotor] * rdr
        end
    end

    Qinv = sum(dQi; dims=1)

    return Qinv, dQi
end

function viscous_rotor_torque(
    Wtheta_rotor, Wmag_rotor, B, chord, rotor_panel_center, rotor_panel_length, cd, rho
)

    # dimensions
    nr, nrotor = size(Wtheta_rotor)

    # initialize
    dQv = similar(chord) .= 0.0

    for irotor in 1:nrotor
        for ir in 1:nr
            hrwc = 0.5 * rho * Wmag_rotor[ir, irotor] * chord[ir, irotor]
            brdr =
                B[irotor] * rotor_panel_center[ir, irotor] * rotor_panel_length[ir, irotor]
            dQv[ir, irotor] = -hrwc * cd[ir, irotor] * Wtheta_rotor[ir, irotor] * brdr
        end
    end

    Qvisc = sum(dQv; dims=1)

    return Qvisc, dQv
end

function inviscid_rotor_power(Qinv, Omega)
    return Qinv .* Omega
end

function viscous_rotor_power(Qvisc, Omega)
    return Qvisc .* Omega
end

function get_total_efficiency(total_thrust, total_power, Vinf)
    if Vinf == 0.0 || total_power <= 0.0 || total_thrust <= 0.0
        return 0.0
    else
        return total_thrust * Vinf / total_power
    end
end

function get_induced_efficiency(Tinv, Tduct, Pinv, Vinf)
    if Vinf != 0.0
        return Vinf * (Tinv .+ Tduct) ./ Pinv
    else
        return 0.0
    end
end

function get_ideal_efficiency(total_thrust, rho, Vinf, Rref)
    if Vinf != 0.0
        TC = total_thrust / (0.5 * rho * Vinf^2 * pi * Rref^2)
        return 2.0 / (1.0 + sqrt(max(TC, -1.0) + 1.0))
    else
        return 0.0
    end
end

function tqcoeff(thrust, torque, rho, Omega, Rref)

    # reference diameter
    D = 2.0*Rref

    # rototion in rev per second
    n = Omega /(2.0*pi)

    # thrust coefficient
    CT = thrust/(rho*n^2*D^4)

    # torque coefficient
    CQ = torque/(rho*n^2*D^5)

    return CT, CQ
end

function get_blade_aero(
    Wmag_rotor,
    Wm_rotor,
    Wtheta_rotor,
    solidity,
    stagger,
    chord,
    twist,
    afparamsin,
    afparamsout,
    innerfrac,
    rho,
    mu,
    asound,
)

    # dimensions
    nr, nrotor = size(Wmag_rotor)

    # initialize
    cl = similar(Wmag_rotor) .= 0.0
    cd = similar(Wmag_rotor) .= 0.0
    phi = similar(Wmag_rotor) .= 0.0
    alpha = similar(Wmag_rotor) .= 0.0

    for irotor in 1:nrotor
        for ir in 1:nr
            reynolds = chord[ir, irotor] * abs(Wmag_rotor[ir, irotor]) * rho / mu

            phi[ir, irotor], alpha[ir, irotor] = calculate_inflow_angles(
                Wm_rotor[ir, irotor], Wtheta_rotor[ir, irotor], twist[ir, irotor]
            )

            #get inner values
            clin, cdin, _ = dfdc_clcdcm(
                Wmag_rotor[ir, irotor],
                reynolds,
                solidity[ir, irotor],
                stagger[ir, irotor],
                alpha[ir, irotor],
                afparamsin[ir, irotor],
                asound,
            )
            # get outer values
            clout, cdout, _ = dfdc_clcdcm(
                Wmag_rotor[ir, irotor],
                reynolds,
                solidity[ir, irotor],
                stagger[ir, irotor],
                alpha[ir, irotor],
                afparamsout[ir, irotor],
                asound,
            )

            # interpolate inner and outer values
            cl[ir, irotor] = fm.linear([0.0; 1.0], [clin, clout], innerfrac[ir, irotor])
            cd[ir, irotor] = fm.linear([0.0; 1.0], [cdin, cdout], innerfrac[ir, irotor])
        end
    end

    return cl, cd, phi, alpha
end

function get_blade_loads(Wmag_rotor, phi, cl, cd, chords, rho, Rhub, Rtip, rpc,rpl ,B, Omega)

    # dimensions
    nr, nrotor = size(Wmag_rotor)

    # initialize
    Np = similar(Wmag_rotor) .= 0.0
    Tp = similar(Wmag_rotor) .= 0.0

    for irotor in 1:nrotor
        for ir in 1:nr
            # rename for convenience
            cphi = cos(phi[ir, irotor])
            sphi = sin(phi[ir, irotor])

            # resolve lift and drag into normal and tangential coefficients
            cn = cl[ir, irotor] * cphi - cd[ir, irotor] * sphi
            ct = cl[ir, irotor] * sphi + cd[ir, irotor] * cphi

            # get the normal and tangential loads per unit length N' and T'
            Np[ir, irotor] = cn * 0.5 * rho * Wmag_rotor[ir, irotor]^2 * chords[ir, irotor]
            Tp[ir, irotor] = ct * 0.5 * rho * Wmag_rotor[ir, irotor]^2 * chords[ir, irotor]
        end
    end

    # Npfull = [zeros(nrotor)'; Np; zeros(nrotor)']
    # Tpfull = [zeros(nrotor)'; Tp; zeros(nrotor)']

    # TODO: consider comparing this with DFDC versions for them

     ## -- Integrate Loads to get Thrust and Torque
     # add hub/tip for complete integration.  loads go to zero at hub/tip.
     # rfull = [Rhub; rpc; Rtip]

     # thrust and torqe distributions
     # thrust = Npfull
     # torque = Tpfull .* rfull

     # integrate Thrust and Torque (trapezoidal)
     # T = B * fm.trapz(rfull, thrust)
     # Q = B * fm.trapz(rfull, torque)
     # - Actually use rectangle rather than trapezoid integration
     T = B * sum(rpl.*Np)
     Q = B * sum(rpl.* Tp.*rpc)
     P = Q * Omega

<<<<<<< HEAD
    return Np, Tp
=======
    # return Npfull, Tpfull, T, Q, P
    return Np, Tp, T, Q, P
>>>>>>> 382737be
end

"""
"""
function dump(states, inputs)

    # - Extract commonly used items from precomputed inputs - #
    blade_elements = inputs.blade_elements
    rpc = inputs.rotor_panel_centers
    Vinf = inputs.Vinf

    # - Extract states - #
    gamb, gamw, Gamr, sigr = extract_state_variables(states, inputs)

    _, _, _, vxfrombody, vrfrombody, vxfromwake, vrfromwake, vxfromrotor, vrfromrotor = calculate_induced_velocities_on_rotors(
        blade_elements,
        Gamr,
        inputs.vx_rw,
        inputs.vr_rw,
        gamw,
        inputs.vx_rr,
        inputs.vr_rr,
        sigr,
        inputs.vx_rb,
        inputs.vr_rb,
        gamb;
        debug=true,
    )

    vx_rotor, vr_rotor, vtheta_rotor, Wx_rotor, Wtheta_rotor, Wm_rotor, Wmag_rotor = calculate_rotor_velocities(
        Gamr, gamw, sigr, gamb, inputs
    )

    Gamma_tilde = calculate_net_circulation(Gamr, blade_elements.B)

    H_tilde = calculate_enthalpy_jumps(Gamr, blade_elements.Omega, blade_elements.B)

    _, _, phi, alpha, cl, cd = calculate_gamma_sigma(
        blade_elements, Wm_rotor, Wtheta_rotor, Wmag_rotor, inputs.freestream; debug=true
    )

    return (;
        gamb,
        gamw,
        Gamr,
        sigr,
        vx_rotor,
        vr_rotor,
        vtheta_rotor,
        Wx_rotor,
        Wtheta_rotor,
        Wm_rotor,
        Wmag_rotor,
        vxfrombody,
        vrfrombody,
        vxfromwake,
        vrfromwake,
        vxfromrotor,
        vrfromrotor,
        Gamma_tilde,
        H_tilde,
        phi,
        alpha,
        cl,
        cd,
    )
end

#
#
#
#
#
#
#
#
#
#
#
"""
NEED TO TEST. NO GUARENTEES THIS OR CONSTITUENT FUNCTIONS ARE CORRECT. (in fact, they are wrong...)
"""
function probe_velocity_field(
    field_points,
    Vinf;
    body_strengths=nothing,
    body_panels=nothing,
    wake_strengths=nothing,
    wake_panels=nothing,
    source_strengths=nothing,
    source_panels=nothing,
)

    # Initialize velocities
    Vfield_x = similar(field_points) .= Vinf
    body_induced_x = similar(field_points) .= 0.0
    wake_induced_x = similar(field_points) .= 0.0
    source_induced_x = similar(field_points) .= 0.0
    Vfield_r = similar(field_points) .= 0.0
    body_induced_r = similar(field_points) .= 0.0
    wake_induced_r = similar(field_points) .= 0.0
    source_induced_r = similar(field_points) .= 0.0

    # - add body induced velocity to total
    if !isnothing(body_strengths) && !isnothing(body_panels)
        # set up influence coefficients based on field points and body panels
        mesh_fpb = generate_field_mesh(body_panels, field_points)

        A_fpb = assemble_induced_velocity_matrices_infield(
            mesh_fpb, body_panels, field_points
        )

        # axial components
        vx_s = A_fpb[1]

        # radial components
        vr_s = A_fpb[2]

        # Mutliply things out to get induced velocities
        body_induced_x = vx_s * body_strengths
        body_induced_r = vx_s * body_strengths

        # Add to total velocity field
        Vfield_x .+= body_induced_x
        Vfield_r .+= body_induced_r
    end

    # - add wake induced velocity to total
    if !isnothing(wake_strengths) && !isnothing(wake_panels)
        # set up influence coefficients based on field points and body panels
        mesh_fpw = [
            generate_field_mesh([wake_panels[j]], field_points) for i in 1:1,
            j in 1:length(wake_panels)
        ]

        A_fpw = [
            assemble_induced_velocity_matrices_infield(
                mesh_fpw[i, j], [wake_panels[j]], field_points
            ) for i in 1:1, j in 1:length(wake_panels)
        ]

        # axial components
        vx_s = [A_fpw[i, j][1] for i in 1:1, j in 1:length(wake_panels)]

        # radial components
        vr_s = [A_fpw[i, j][2] for i in 1:1, j in 1:length(wake_panels)]

        # Mutliply things out to get induced velocities
        wake_induced_x = vx_s * wake_strengths
        wake_induced_r = vx_s * wake_strengths

        # Add to total velocity field
        Vfield_x .+= wake_induced_x
        Vfield_r .+= wake_induced_r
    end

    # - add source induced velocity to total
    if !isnothing(source_strengths) && !isnothing(source_panels)
        # set up influence coefficients based on field points and body panels
        mesh_fps = [
            generate_field_mesh([source_panels[j]], field_points) for i in 1:1,
            j in 1:length(source_panels)
        ]

        A_fps = [
            assemble_induced_velocity_matrices_infield(
                mesh_fps[i, j], [source_panels[j]], field_points
            ) for i in 1:1, j in 1:length(source_panels)
        ]

        # axial components
        vx_s = [A_fps[i, j][1] for i in 1:1, j in 1:length(source_panels)]

        # radial components
        vr_s = [A_fps[i, j][2] for i in 1:1, j in 1:length(source_panels)]

        # Mutliply things out to get induced velocities
        source_induced_x = vx_s * source_strengths
        source_induced_r = vx_s * source_strengths

        # Add to total velocity field
        Vfield_x .+= source_induced_x
        Vfield_r .+= source_induced_r
    end

    return Vfield_x,
    Vfield_r,
    body_induced_x,
    body_induced_r,
    wake_induced_x,
    wake_induced_r,
    source_induced_x,
    source_induced_r
end<|MERGE_RESOLUTION|>--- conflicted
+++ resolved
@@ -145,19 +145,11 @@
 
     ## -- Pressure on Bodies -- ##
     duct_inner_cp, duct_outer_cp, hub_cp, duct_inner_x, duct_outer_x, hub_x = get_cps(
-<<<<<<< HEAD
         iv.gamb,
         iv.gamw,
         iv.Gamr,
         iv.sigr,
         iv.Wm_rotor,
-=======
-        gamb,
-        gamw,
-        Gamr,
-        sigr,
-        Wm_rotor,
->>>>>>> 382737be
         Vinf,
         Vref,
         B,
@@ -205,13 +197,10 @@
     ideal_efficiency = get_ideal_efficiency(total_thrust, rho, Vinf, Rref)
 
     # - Blade Loading - #
-<<<<<<< HEAD
     blade_normal_force_per_unit_span, blade_tangential_force_per_unit_span = get_blade_loads(
         iv.Wmag_rotor, iv.phi, iv.cl, iv.cd, chord, rho
     )
-=======
-    blade_normal_force_per_unit_span, blade_tangential_force_per_unit_span, ccbThrust, ccbtorQue, ccbPower = get_blade_loads(Wmag_rotor, inflow_angle, clift, cdrag, chord, rho, Rhub, Rtip, rpc, rpl,B, Omega[1])
->>>>>>> 382737be
+
 
     # - Thrust and Torque Coefficients - #
     CT, CQ = tqcoeff(total_thrust, total_torque, rho, Omega[1], Rref)
@@ -680,12 +669,8 @@
      Q = B * sum(rpl.* Tp.*rpc)
      P = Q * Omega
 
-<<<<<<< HEAD
     return Np, Tp
-=======
-    # return Npfull, Tpfull, T, Q, P
-    return Np, Tp, T, Q, P
->>>>>>> 382737be
+
 end
 
 """
