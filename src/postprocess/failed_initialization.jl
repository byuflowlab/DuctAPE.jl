"""
    failed_initialization(
        ducted_rotor,
        operating_point,
        reference_parameters,
        prepost_containers,
        solve_parameter_cache_vector,
        solve_parameter_cache_dims,
        A_bb_LU,
        idmaps,
        problem_dimensions,
        options;
        solve_container_caching=nothing,
    )

Constructs a valid, but non-converged output solution for a ducted rotor system. This is typically used when solver convergence fails but a valid output structure (with zeros or initial guesses) is still required.

# Arguments
- `ducted_rotor` : Problem definition and geometry of the ducted rotor.
- `operating_point` : Flow properties and operating conditions (e.g., velocity, density, RPM).
- `reference_parameters` : Non-dimensionalization reference values (e.g., Vref, Rref).
- `prepost_containers` : Storage containers for results and intermediate variables.
- `solve_parameter_cache_vector` : Flat cache vector containing solver-specific data.
- `solve_parameter_cache_dims` : Dimensional metadata used to interpret the solve parameter cache.
- `A_bb_LU` : LU-decomposed matrix of body-body influence coefficients.
- `idmaps` : Index maps for system matrices and solution vectors.
- `problem_dimensions` : Struct containing problem size information.
- `options` : Solver and physical modeling options.
- `solve_container_caching=nothing` : Optional preallocated cache of solve container objects.

# Returns
- `outs::NamedTuple` : Named tuple of simulation outputs with the following fields:
    - `wake` : Tuple of wake panel strengths.
    - `bodies` : Dictionary of body-related quantities, including panel strengths, thrusts, efficiencies, surface velocities/pressures, and boundary layer results (if enabled).
    - `rotors` : Rotor-related quantities including thrust, torque, power, efficiencies, blade element forces, and aerodynamic coefficients.
    - `totals` : Combined thrust, torque, power, and efficiency metrics.
    - `intermediate_solve_values` : Miscellaneous intermediate quantities computed by the solver (e.g., induced velocities, circulation deltas, etc.).
    - `reference_values` : Reference freestream and nondimensionalization values.

All quantities will be physically consistent and correctly shaped, but will not represent a converged flowfield.
"""
function failed_initialization(
    ducted_rotor,
    operating_point,
    reference_parameters,
    prepost_containers,
    solve_parameter_cache_vector,
    solve_parameter_cache_dims,
    A_bb_LU,
    idmaps,
    problem_dimensions,
    options;
    solve_container_caching=nothing,
)

    ### --- SETUP --- ###

    # Set up Solve Container Cache
    if isnothing(solve_container_caching)
        solve_container_caching = allocate_solve_container_cache(
            options.solver_options, ducted_rotor.paneling_constants
        )
    end

    # - Extract Operating Point - #
    (; Vinf, asound, muinf, rhoinf, Omega) = operating_point

    # - Extract Reference Parameters - #
    (; Vref, Rref) = reference_parameters

    # - Extract PrePost Cache - #
    reset_containers!(prepost_containers; exception_keys=(:panels, :ivb))
    (;
        # Stuff from Pre-process
        panels,
        ivb,
        # Rotor Stuff
        rotor_inviscid_thrust,
        rotor_inviscid_thrust_dist,
        rotor_viscous_thrust,
        rotor_viscous_thrust_dist,
        rotor_thrust,
        rotor_inviscid_torque,
        rotor_inviscid_torque_dist,
        rotor_viscous_torque,
        rotor_viscous_torque_dist,
        rotor_torque,
        rotor_inviscid_power,
        rotor_inviscid_power_dist,
        rotor_viscous_power,
        rotor_viscous_power_dist,
        rotor_power,
        rotor_CT,
        rotor_CQ,
        rotor_CP,
        rotor_efficiency,
        induced_efficiency,
        blade_normal_force_per_unit_span,
        blade_tangential_force_per_unit_span,
        blade_loading_intermediate_containers,
        # Body Stuff
        zpts,
        vtan_tuple,
        cp_tuple,
        body_inviscid_thrust,
        body_viscous_drag,
        body_thrust,
        body_force_coefficient,
        # Totals Stuff
        total_thrust,
        total_torque,
        total_power,
        total_efficiency,
        ideal_efficiency,
        total_CT,
        total_CQ,
        total_CP,
        # Boundary Layer Stuff #TODO: add these to caches at some point (requires re-work of boundary layer implementation likey)
        # duct_viscous_drag,
        # boundary_layer_outputs,
    ) = prepost_containers

    # extract surface velocity outputs
    (;
        # Totals and Components:
        Vtot_in,             # total velocity inside bodies
        Vtot_out,            # total velocity outside bodies
        Vtan_in,             # tangent velocity inside bodies
        Vtan_out,            # tangent velocity outside bodies
        Vtot_prejump,        # total velocity before boundary jumps are added
        vtot_body,           # total velocity induced by bodies
        vtot_jump,           # total velocity due to jump across boundary
        vtot_wake,           # total velocity induced by wake
        vtot_rotors,         # total velocity induced by rotors
        # Splits:
        vtan_casing_in,      # tangent velocity along casing inside of duct body
        vtan_casing_out,     # tangent velocity along casing outside of duct body
        vtan_nacelle_in,     # tangent velocity along nacelle inside of duct body
        vtan_nacelle_out,    # tangent velocity along nacelle outside of duct body
        vtan_center_body_in,  # tangent velocity inside of center_body
        vtan_center_body_out, # tangent velocity outside of center_body
    ) = vtan_tuple

    # extract surface pressure outputs
    (;
        cp_in,             # surface pressure along inside of bodies
        cp_out,            # surface pressure along outside of bodies
        cp_casing_in,      # surface pressure along inside of casing
        cp_nacelle_in,     # surface pressure along inside of nacell
        cp_center_body_in,  # surface pressure along inside of center_body
        cp_casing_out,     # surface pressure along outside of casing
        cp_nacelle_out,    # surface pressure along outside of nacelle
        cp_center_body_out, # surface pressure along outside of center_body
    ) = cp_tuple

    TF = eltype(total_CT)

    # - Extract Panels - #
    (; body_vortex_panels, rotor_source_panels, wake_vortex_panels) = panels

    # rename rotor panel lengths
    rotor_panel_lengths = rotor_source_panels.influence_length

    # - Extract Solve Parameter Cache - #
    solve_parameter_tuple = withdraw_solve_parameter_cache(
        options.solver_options, solve_parameter_cache_vector, solve_parameter_cache_dims
    )
    (; ivr, ivw, linsys, blade_elements, wakeK) = solve_parameter_tuple

    # put airfoils in blade elements and LU decomp into linsys
    blade_elements = blade_elements
    linsys = (; linsys..., A_bb_LU)

    # - Extract Solve Container Cache - #
    (; solve_container_cache, solve_container_cache_dims) = solve_container_caching

    # - initialize Residual to get intermediate values - #
    # for combination solvers, get solver type that was last run
    if typeof(options.solver_options) <: CompositeSolverOptions
        idx = findlast(x -> x, (p -> p.converged[1]).(options.solver_options.solvers))
        sopt = options.solver_options.solvers[if isnothing(idx)
            length(options.solver_options.solvers)
        else
            idx
        end]
    elseif typeof(options.solver_options) <: ChainSolverOptions
        idx = findfirst(x -> x, (p -> p.converged[1]).(options.solver_options.solvers))
        sopt = options.solver_options.solvers[if isnothing(idx)
            length(options.solver_options.solvers)
        else
            idx
        end]
    else
        sopt = options.solver_options
    end

    res_vals = return_failed_residual!(
        sopt,
        TF,
        solve_parameter_cache_dims.state_dims,
        solve_container_cache,
        solve_container_cache_dims,
        operating_point,
        ivr,
        ivw,
        linsys,
        blade_elements,
        wakeK,
        idmaps,
        options.multipoint_index,
    )

    (;
        Gamr,
        sigr,
        gamw,
        gamb,
        alpha,
        beta1,
        vz_rotor,
        Cz_rotor,
        vtheta_rotor,
        Ctheta_rotor,
        Cmag_rotor,
        cl,
        cd,
        Gamma_tilde,
        Cm_wake,
    ) = res_vals

    if options.boundary_layer_options.model_drag
        boundary_layer_outputs = return_failed_boundary_layer_outputs(
            options.boundary_layer_options,
            Vtan_out[1:Int(body_vortex_panels.npanel[1])],
            Vtot_out[:, 1:Int(body_vortex_panels.npanel[1])],
            body_vortex_panels.controlpoint[:, 1:Int(body_vortex_panels.npanel[1])],
            body_vortex_panels.influence_length[1:Int(body_vortex_panels.npanel[1])],
            body_vortex_panels.tangent[:, 1:Int(body_vortex_panels.npanel[1])],
            Rref[1],
            operating_point,
            reference_parameters,
        )

        body_viscous_drag = [0.0, 0.0]
    else
        body_viscous_drag = [0.0, 0.0]
        boundary_layer_outputs = nothing
    end

    outs = (;
        # - Wake Values - #
        wake=(; panel_strengths=gamw),
        # - Body Values - #
        bodies=(;
            # panel strengths
            panel_strengths=gamb[1:(idmaps.body_totnodes)],
            # body thrust
            body_force_coefficient=body_force_coefficient,
            inviscid_thrust=body_inviscid_thrust,
            viscous_drag=body_viscous_drag,
            thrust_comp=body_inviscid_thrust .+ body_viscous_drag,
            total_thrust=sum(body_thrust),
            induced_efficiency,
            # surface pressures
            cp_in,
            cp_out,
            cp_casing_in,
            cp_casing_out,
            zpts.casing_zpts,
            cp_nacelle_in,
            cp_nacelle_out,
            zpts.nacelle_zpts,
            cp_center_body_in,
            cp_center_body_out,
            zpts.center_body_zpts,
            #individual body velocity contributions
            Vtot_in,
            Vtot_out,
            Vtot_prejump,
            vtot_body,
            vtot_jump,
            vtot_wake,
            vtot_rotors,
            Vtan_in,
            Vtan_out,
            vtan_casing_in,
            vtan_casing_out,
            vtan_nacelle_in,
            vtan_nacelle_out,
            vtan_center_body_in,
            vtan_center_body_out,
            # boundary layers
            boundary_layers=boundary_layer_outputs,
        ),
        # - Rotor Values - #
        rotors=(;
            circulation=Gamr,
            panel_strengths=sigr,
            efficiency=rotor_efficiency,
            inviscid_thrust=rotor_inviscid_thrust,
            inviscid_thrust_dist=rotor_inviscid_thrust_dist,
            viscous_thrust=rotor_viscous_thrust,
            viscous_thrust_dist=rotor_viscous_thrust_dist,
            thrust=rotor_thrust,
            CT=rotor_CT,
            # rotor torque
            inviscid_torque=rotor_inviscid_torque,
            inviscid_torque_dist=rotor_inviscid_torque_dist,
            viscous_torque=rotor_viscous_torque,
            viscous_torque_dist=rotor_viscous_torque_dist,
            torque=rotor_torque,
            CQ=rotor_CQ,
            # rotor power
            inviscid_power=rotor_inviscid_power,
            inviscid_power_dist=rotor_inviscid_power_dist,
            viscous_power=rotor_viscous_power,
            viscous_power_dist=rotor_viscous_power_dist,
            power=rotor_power,
            CP=rotor_CP,
            # - Blade Element Values - #
            cl,
            cd,
            alpha,
            beta1,
            blade_normal_force_per_unit_span,
            blade_tangential_force_per_unit_span,
        ),
        # - Total Values - #
        totals=(;
            thrust=total_thrust,
            torque=total_torque,
            power=total_power,
            CT=total_CT[1],
            CQ=total_CQ[1],
            CP=total_CP[1],
            total_efficiency=total_efficiency,
            ideal_efficiency,
        ),
        # - Intermediate Values from Residual - #
        intermediate_solve_values=(;
            vz_rotor,
            vtheta_rotor,
            Cm_wake,
            res_vals.reynolds,
            res_vals.mach,
            res_vals.Cz_rotor,
            res_vals.Ctheta_rotor,
            res_vals.Cmag_rotor,
            res_vals.Gamma_tilde,
            res_vals.H_tilde,
            res_vals.deltaGamma2,
            res_vals.deltaH,
            res_vals.vz_wake,
            res_vals.vr_wake,
            res_vals.Cm_avg,
        ),
        reference_values=(; Vinf=operating_point.Vinf[], Vref=reference_parameters.Vref[]),
    )

    return outs
end

"""
    return_failed_residual!(
        solver_options::TS,
        TF,
        state_dims,
        solve_container_cache,
        solve_container_cache_dims,
        operating_point,
        ivr,
        ivw,
        linsys,
        blade_elements,
        wakeK,
        idmaps,
        multipoint_index,
    ) where {TS<:ExternalSolverOptions}

Returns a tuple of default or fallback residual-related values for a failed solver call, specifically for use in `failed_initialization`. This ensures downstream postprocessing code can still execute by returning zeroed or nominal values consistent in shape and type.

# Arguments
- `solver_options::TS` : Specific solver configuration (must be a subtype of `ExternalSolverOptions`).
- `TF` : Floating-point type used throughout the solver (typically `Float64`).
- `state_dims` : Dimensions of the solver state vector (e.g., number of state variables per component).
- `solve_container_cache` : Preallocated container cache used to store reusable solver objects.
- `solve_container_cache_dims` : Metadata about the structure and dimensions of the solve container cache.
- `operating_point` : Flow conditions (e.g., freestream velocity, density, RPM).
- `ivr` : Rotor-related solver input variables.
- `ivw` : Wake-related solver input variables.
- `linsys` : Linear system data (e.g., LU decompositions, influence matrices).
- `blade_elements` : Blade geometry and airfoil data used in blade element calculations.
- `wakeK` : Wake kernel matrix used in unsteady wake modeling.
- `idmaps` : Identifier maps for connecting variables and system components.
- `multipoint_index` : Index to identify the current multipoint condition (for multipoint optimization).

# Returns
Named tuple with the following:
- `vz_rotor` : Axial induced velocities at rotor control points.
- `vtheta_rotor` : Tangential induced velocities at rotor control points.
- `Cm_wake` : Circulation moment (or moment coefficient) of the wake.
- Additional fields unpacked from `solve_containers`, providing zeroed or reset versions of solver outputs and state estimates.
"""
function return_failed_residual!(
    solver_options::TS,
    TF,
    state_dims,
    solve_container_cache,
    solve_container_cache_dims,
    operating_point,
    ivr,
    ivw,
    linsys,
    blade_elements,
    wakeK,
    idmaps,
    multipoint_index,
) where {TS<:ExternalSolverOptions}

    # - Separate out the state variables - #
    vz_rotor, vtheta_rotor, Cm_wake = extract_failed_state_variables(
        solver_options, state_dims, TF
    )

    # - Extract and Reset Cache - #
    # get cache vector of correct types
    solve_container_cache_vec = @views PreallocationTools.get_tmp(
        solve_container_cache, [vz_rotor; vtheta_rotor; Cm_wake]
    )
    solve_containers = withdraw_solve_container_cache(
        solver_options, solve_container_cache_vec, solve_container_cache_dims
    )
    reset_containers!(solve_containers) #note: also zeros out state estimates

    return (; vz_rotor, vtheta_rotor, Cm_wake, solve_containers...)
end

"""
    return_failed_residual!(
        solver_options::CSORSolverOptions,
        TF,
        state_dims,
        solve_container_cache,
        solve_container_cache_dims,
        operating_point,
        ivr,
        ivw,
        linsys,
        blade_elements,
        wakeK,
        idmaps,
        multipoint_index,
    )

Fallback residual constructor for failed CSOR solver execution.

When a solver of type `CSORSolverOptions` fails to converge, this function assembles a well-structured output with all solver state variables zero-initialized. It ensures postprocessing and analysis routines can still run without breaking due to missing data.

# Returns
A named tuple containing:
- `Gamr`: Rotor circulation (zeroed)
- `sigr`: Rotor source strengths (zeroed)
- `gamw`: Wake circulation (zeroed)
- Additional solver container fields from `solve_containers`
"""
function return_failed_residual!(
    solver_options::CSORSolverOptions,
    TF,
    state_dims,
    solve_container_cache,
    solve_container_cache_dims,
    operating_point,
    ivr,
    ivw,
    linsys,
    blade_elements,
    wakeK,
    idmaps,
    multipoint_index,
)

    # - Separate out the state variables - #
    Gamr, sigr, gamw = extract_failed_state_variables(solver_options, state_dims, TF)

    # - Extract and Reset Cache - #
    # get cache vector of correct types
    solve_container_cache_vec = @views PreallocationTools.get_tmp(
        solve_container_cache, [Gamr; sigr; gamw]
    )
    solve_container_cache_vec .= 0
    solve_containers = withdraw_solve_container_cache(
        solver_options, solve_container_cache_vec, solve_container_cache_dims
    )

    return (; Gamr, sigr, gamw, solve_containers...)
end

function return_failed_residual!(
    solver_options::ModCSORSolverOptions,
    TF,
    state_dims,
    solve_container_cache,
    solve_container_cache_dims,
    operating_point,
    ivr,
    ivw,
    linsys,
    blade_elements,
    wakeK,
    idmaps,
    multipoint_index,
)

    # - Separate out the state variables - #
    Gamr, sigr, gamw = extract_failed_state_variables(solver_options, state_dims, TF)

    # - Extract and Reset Cache - #
    # get cache vector of correct types
    solve_container_cache_vec = @views PreallocationTools.get_tmp(
        solve_container_cache, [Gamr; sigr; gamw]
    )
    solve_container_cache_vec .= 0
    solve_containers = withdraw_solve_container_cache(
        solver_options, solve_container_cache_vec, solve_container_cache_dims
    )

    return (; Gamr, sigr, gamw, solve_containers...)
end

"""
    return_failed_boundary_layer_outputs(
        boundary_layer_options::AbstractBoundaryLayerOptions,
        Vtan_duct,
        Vtot_duct,
        duct_control_points,
        duct_panel_lengths,
        duct_panel_tangents,
        rotor_tip_radius,
        operating_point,
        reference_parameters,
    )

Generates a zero-filled boundary layer output in the event of solver failure.

This fallback function ensures that the calling interface receives a complete and structurally valid boundary layer solution, even when the boundary layer integration (e.g., HEADS or Green's method) fails to converge or initialize properly.

The dimensionality of state arrays (2 or 3 columns) is determined by the boundary layer model type:
- `HeadsBoundaryLayerOptions`: 2 states (e.g., momentum thickness and shape factor)
- `GreensBoundaryLayerOptions`: 3 states (e.g., with additional energy thickness or auxiliary variables)

# Returns
A named tuple containing zeroed or default values for:
- `stagnation_indices`
- `upper_initial_states`, `upper_solved_states`, `upper_solved_steps`
- `lower_initial_states`, `lower_solved_states`, `lower_solved_steps`
- `surface_length_upper`, `surface_length_lower`
- `stag_point`, `split_ratio`
- `separation_point_ratio_upper`, `separation_point_ratio_lower`
- `cdc_upper`, `cdc_lower`
- `vtdotpv`

# Notes
- Intended for use when boundary layer models fail to initialize or run.
- Allows postprocessing to continue without raising errors.
"""
function return_failed_boundary_layer_outputs(
    boundary_layer_options::HeadsBoundaryLayerOptions,
    Vtan_duct,
    Vtot_duct,
    duct_control_points,
    duct_panel_lengths,
    duct_panel_tangents,
    rotor_tip_radius,
    operating_point,
    reference_parameters,
)
    TF = eltype(Vtan_duct)

    return (;
        stagnation_indices=[1; 1],
        upper_initial_states=zeros(TF, 2),
        upper_solved_states=zeros(TF, 2),
        upper_solved_steps=TF[0],
        lower_initial_states=zeros(TF, 2),
        lower_solved_states=zeros(TF, 2),
        lower_solved_steps=TF[0],
        surface_length_upper=zeros(TF, 2),
        surface_length_lower=zeros(TF, 2),
        stag_point=TF[0.5],
        split_ratio=TF[0.5],
        separation_point_ratio_upper=TF[0.0],
        separation_point_ratio_lower=TF[0.0],
        cdc_upper=TF[0.0],
        cdc_lower=TF[0.0],
        vtdotpv=zeros(TF, 2),
        # boundary_layer_functions_lower,
        # boundary_layer_functions_upper,
    )
end

<<<<<<< HEAD
function return_failed_boundary_layer_outputs(
    boundary_layer_options::GreensBoundaryLayerOptions,
    Vtan_duct,
    Vtot_duct,
    duct_control_points,
    duct_panel_lengths,
    duct_panel_tangents,
    rotor_tip_radius,
    operating_point,
    reference_parameters,
)
    TF = eltype(Vtan_duct)

    return (;
        stagnation_indices=[1; 1],
        upper_initial_states=zeros(TF, 3),
        upper_solved_states=zeros(TF, 3),
        upper_solved_steps=TF[0],
        lower_initial_states=zeros(TF, 3),
        lower_solved_states=zeros(TF, 3),
        lower_solved_steps=TF[0],
        surface_length_upper=zeros(TF, 2),
        surface_length_lower=zeros(TF, 2),
        stag_point=TF[0.5],
        split_ratio=TF[0.5],
        separation_point_ratio_upper=TF[0.0],
        separation_point_ratio_lower=TF[0.0],
        cdc_upper=TF[0.0],
        cdc_lower=TF[0.0],
        vtdotpv=zeros(TF, 2),
        # boundary_layer_functions_lower,
        # boundary_layer_functions_upper,
    )
end
=======
# """
# """
# function return_failed_boundary_layer_outputs(
#     boundary_layer_options::GreensBoundaryLayerOptions,
#     Vtan_duct,
#     Vtot_duct,
#     duct_control_points,
#     duct_panel_lengths,
#     duct_panel_tangents,
#     rotor_tip_radius,
#     operating_point,
#     reference_parameters,
# )
#     TF = eltype(Vtan_duct)
#
#     return (;
#         stagnation_indices=[1; 1],
#         upper_initial_states=zeros(TF, 3),
#         upper_solved_states=zeros(TF, 3),
#         upper_solved_steps=TF[0],
#         lower_initial_states=zeros(TF, 3),
#         lower_solved_states=zeros(TF, 3),
#         lower_solved_steps=TF[0],
#         surface_length_upper=zeros(TF, 2),
#         surface_length_lower=zeros(TF, 2),
#         stag_point=TF[0.5],
#         split_ratio=TF[0.5],
#         separation_point_ratio_upper=TF[0.0],
#         separation_point_ratio_lower=TF[0.0],
#         cdc_upper=TF[0.0],
#         cdc_lower=TF[0.0],
#         vtdotpv=zeros(TF, 2),
#         # boundary_layer_functions_lower,
#         # boundary_layer_functions_upper,
#     )
# end
>>>>>>> 5280f6ba

"""
    extract_failed_state_variables(solver_options::TS, dims, TF) where {TS <: AbstractSolverOptions}

Returns zero-initialized arrays for solver state variables in the event of a failure during the solve process.

This utility provides a consistent fallback mechanism by reshaping zero arrays into the expected shapes of the solver's state variables, based on the provided dimension mappings. It supports both external and internal solver configurations.

# Arguments
- `solver_options::TS`: The solver configuration type. Determines whether external (e.g., actuator velocities) or internal (e.g., circulation) states are returned.
- `dims`: A struct containing indexing and reshaping information for all relevant state variables.
- `TF`: The element type for the arrays (typically a floating point type like `Float64`).

# Returns
A named tuple of zero-initialized and reshaped state variables:
- For `ExternalSolverOptions`:
  - `vz_rotor`: Axial velocity at the rotor.
  - `vtheta_rotor`: Tangential velocity at the rotor.
  - `Cm_wake`: Wake momentum coefficient.

- For `InternalSolverOptions`:
  - `Gamr`: Rotor-bound circulation.
  - `sigr`: Rotor-bound source strength.
  - `gamw`: Wake-bound vorticity.

# Notes
- This function is primarily used when a solve attempt fails and a placeholder state must be returned to avoid further errors.
- Shapes and indexing come from the `dims` structure, which must match the solver’s internal layout.
"""
function extract_failed_state_variables(
    solver_options::TS, dims, TF
) where {TS<:ExternalSolverOptions}

    # - Separate out - #
    vz_rotor = @views reshape(zeros(TF, length(dims.vz_rotor.index)), dims.vz_rotor.shape)
    vtheta_rotor = @views reshape(
        zeros(TF, length(dims.vtheta_rotor.index)), dims.vtheta_rotor.shape
    )
    Cm_wake = @views reshape(zeros(TF, length(dims.Cm_wake.index)), dims.Cm_wake.shape)

    return vz_rotor, vtheta_rotor, Cm_wake
end

function extract_failed_state_variables(
    solver_options::TS, dims, TF
) where {TS<:InternalSolverOptions}

    # - Separate out - #
    Gamr = @views reshape(zeros(TF, length(dims.Gamr.index)), dims.Gamr.shape)
    sigr = @views reshape(zeros(TF, length(dims.sigr.index)), dims.sigr.shape)
    gamw = @views reshape(zeros(TF, length(dims.gamw.index)), dims.gamw.shape)

    return Gamr, sigr, gamw
end<|MERGE_RESOLUTION|>--- conflicted
+++ resolved
@@ -598,7 +598,7 @@
     )
 end
 
-<<<<<<< HEAD
+
 function return_failed_boundary_layer_outputs(
     boundary_layer_options::GreensBoundaryLayerOptions,
     Vtan_duct,
@@ -633,44 +633,7 @@
         # boundary_layer_functions_upper,
     )
 end
-=======
-# """
-# """
-# function return_failed_boundary_layer_outputs(
-#     boundary_layer_options::GreensBoundaryLayerOptions,
-#     Vtan_duct,
-#     Vtot_duct,
-#     duct_control_points,
-#     duct_panel_lengths,
-#     duct_panel_tangents,
-#     rotor_tip_radius,
-#     operating_point,
-#     reference_parameters,
-# )
-#     TF = eltype(Vtan_duct)
-#
-#     return (;
-#         stagnation_indices=[1; 1],
-#         upper_initial_states=zeros(TF, 3),
-#         upper_solved_states=zeros(TF, 3),
-#         upper_solved_steps=TF[0],
-#         lower_initial_states=zeros(TF, 3),
-#         lower_solved_states=zeros(TF, 3),
-#         lower_solved_steps=TF[0],
-#         surface_length_upper=zeros(TF, 2),
-#         surface_length_lower=zeros(TF, 2),
-#         stag_point=TF[0.5],
-#         split_ratio=TF[0.5],
-#         separation_point_ratio_upper=TF[0.0],
-#         separation_point_ratio_lower=TF[0.0],
-#         cdc_upper=TF[0.0],
-#         cdc_lower=TF[0.0],
-#         vtdotpv=zeros(TF, 2),
-#         # boundary_layer_functions_lower,
-#         # boundary_layer_functions_upper,
-#     )
-# end
->>>>>>> 5280f6ba
+
 
 """
     extract_failed_state_variables(solver_options::TS, dims, TF) where {TS <: AbstractSolverOptions}
