######################################################################
#                                                                    #
#                 Linear Vortex Panel Integration                    #
#                                                                    #
######################################################################

#---------------------------------#
#             Nominal             #
#---------------------------------#

"""

# Arguments:
- `t::Float` : sample point in range (0,1) selected by quadrature.
"""
function nominal_vortex_induced_velocity_sample(
    t, node1, node2, influence_length, controlpoint, cache_vec; nondimrange=[0.0; 1.0]
)

    # Transform from (0,1) to actual position on panel
    cache_vec[1] = fm.linear(nondimrange, (node1[1], node2[1]), t) # z coordinate
    cache_vec[2] = fm.linear(nondimrange, (node1[2], node2[2]), t) # r coordinate

    # get relative geometry: xi, rho, m, r0 = calculate_xrm(controlpoint, [z; r])
    calculate_xrm!(view(cache_vec, 3:6), controlpoint, view(cache_vec, 1:2))

    # Get velocity components at sample points
    cache_vec[7] = vortex_ring_vz!(
        cache_vec[3],#xi
        cache_vec[4],#rho
        cache_vec[5],#m
        cache_vec[6],#rj
        1.0,
        view(cache_vec, 11:15),
    ) #vz

    cache_vec[8] = vortex_ring_vr!(
        cache_vec[3], cache_vec[4], cache_vec[5], cache_vec[6], view(cache_vec, 11:16)
    ) #vr

    #=
    assemble output components in the format:
        [x_j r_j; x_{j+1} r_{j+1}]
    and scale by influence panel length
        (due to transformation of integration range to/from range=(0,1))
     =#
    # return StaticArrays.SMatrix{2,2}(
    #     [vz * [1.0 - t; t] vr * [1.0 - t; t]] * influence_length
    # )
    return StaticArrays.SVector{4}(
        [
            cache_vec[7] * (1.0 - t)
            cache_vec[7] * t
            cache_vec[8] * (1.0 - t)
            cache_vec[8] * t
        ] * influence_length,
    )
    #  return [vz * [1.0 - t; t] vr * [1.0 - t; t]] * influence_length
end

"""
`V::Matrix{Float}` : velocity components due to the jth and j+1th nodes in the format: [vz_j vr_j; vz_{j+1} vr_{j+1}]
"""
function nominal_vortex_panel_integration(
    node1,
    node2,
    influence_length,
    controlpoint,
    cache_vec;
    nondimrange=[0.0; 1.0],
    debug=false,
)

    # Define function to integrate
    function fsample(t)
        return nominal_vortex_induced_velocity_sample(
            t,
            node1,
            node2,
            influence_length,
            controlpoint,
            cache_vec;
            nondimrange=nondimrange,
        )
    end

<<<<<<< HEAD
    V, err = quadgk(fsample, 0.0, 1.0; order=3, maxevals=1e2, atol=1e-6)
=======
    V, err = quadgk(fsample, 0.0, 1.0; order=3, atol=1e-6, maxevals=1e2)
>>>>>>> 37661bb5

    if debug
        return reshape(V, (2, 2)), err
        # return V, err
    else
        return reshape(V, (2, 2))
        # return V
    end
end

#---------------------------------#
#             Singular            #
#---------------------------------#

"""
"""
function subtracted_singular_vortex_influence(node, controlpoint)
    rmag2 = (controlpoint[1] - node[1])^2 + (controlpoint[2] - node[2])^2
    num1z = controlpoint[1] - node[1]
    num1r = node[2] - controlpoint[2]
    den1 = 2.0 * pi * rmag2
    den2 = 64.0 * controlpoint[2]^2

    if isapprox(rmag2, 0.0) || isapprox(controlpoint[2], 0.0)
        axial = 0.0
    else
        axial = num1r / den1 - log(rmag2 / den2) / (8.0 * pi * controlpoint[2])
    end

    if isapprox(controlpoint[2], 0.0)
        radial = 0.0
    else
        radial = num1z / den1
    end

    return axial, radial
end

function subtracted_singular_vortex_influence!(node, controlpoint, cache_vec)
    cache_vec[1] = (controlpoint[1] - node[1])^2 + (controlpoint[2] - node[2])^2
    cache_vec[2] = controlpoint[1] - node[1]
    cache_vec[3] = node[2] - controlpoint[2]
    cache_vec[4] = 2.0 * pi * cache_vec[1]
    cache_vec[5] = 64.0 * controlpoint[2]^2

    if isapprox(cache_vec[1], 0.0) || isapprox(controlpoint[2], 0.0)
        axial = 0.0
    else
        axial =
            cache_vec[3] / cache_vec[4] -
            log(cache_vec[1] / cache_vec[5]) / (8.0 * pi * controlpoint[2])
    end

    if isapprox(controlpoint[2], 0.0)
        radial = 0.0
    else
        radial = cache_vec[2] / cache_vec[4]
    end

    return axial, radial
end

"""
"""
function analytically_integrated_vortex_influence(r, influence_length)
    axial = (influence_length / (4.0 * pi * r)) * (1.0 + log(16.0 * r / influence_length))
    radial = 0.0
    return axial, radial
end

"""

# Arguments:
- `t::Float` : sample point in range (0,1) selected by quadrature.
"""
function self_vortex_induced_velocity_sample(
    t, node1, node2, influence_length, controlpoint, cache_vec; nondimrange=[0.0; 1.0]
)

    # Transform from (0,1) to actual position on panel
    cache_vec[1] = fm.linear(nondimrange, (node1[1], node2[1]), t)
    cache_vec[2] = fm.linear(nondimrange, (node1[2], node2[2]), t)

    # get relative geometry
    calculate_xrm!(view(cache_vec, 3:6), controlpoint, view(cache_vec, 1:2))

    # Get velocity components at sample points
    cache_vec[7] = vortex_ring_vz!(
        cache_vec[3],#xi
        cache_vec[4],#rho
        cache_vec[5],#m
        cache_vec[2],#rj
        1.0,
        view(cache_vec, 11:15),
    ) #vz
    cache_vec[8] = vortex_ring_vr!(
        cache_vec[3], cache_vec[4], cache_vec[5], cache_vec[2], view(cache_vec, 11:16)
    ) #vr

    # Get singular piece to subtract
    cache_vec[9], cache_vec[10] = subtracted_singular_vortex_influence!(
        (cache_vec[1], cache_vec[2]), controlpoint, view(cache_vec, 11:15)
    )

    #=
    assemble output components in the format:
        [x_j r_j; x_{j+1} r_{j+1}]
    and scale by influence panel length
        (due to transformation of integration range to/from range=(0,1))
     =#
    return [
        cache_vec[7] * (1.0 - t) - cache_vec[9] / 2.0
        cache_vec[7] * t .- cache_vec[9] / 2.0
        cache_vec[8] * (1.0 - t) .- cache_vec[10] / 2.0
        cache_vec[8] * t .- cache_vec[10] / 2.0
    ]
end

"""
`V::Matrix{Float}` : velocity components due to the jth and j+1th nodes in the format: [vz_j vr_j; vz_{j+1} vr_{j+1}]
"""
function self_vortex_panel_integration(
    node1,
    node2,
    influence_length,
    controlpoint,
    cache_vec;
    nondimrange=[0.0; 1.0],
    debug=false,
)

    # Define function to integrate
    function fsample(t)
        return self_vortex_induced_velocity_sample(
            t,
            node1,
            node2,
            influence_length,
            controlpoint,
            cache_vec;
            nondimrange=nondimrange,
        )
    end

<<<<<<< HEAD
    V, err = quadgk(fsample, 0.0, 0.5, 1.0; order=3, maxevals=1e2, atol=1e-6)
=======
    V, err = quadgk(fsample, 0.0, 0.5, 1.0; order=3, atol=1e-6, maxevals=1e2)
>>>>>>> 37661bb5

    cache_vec[1], cache_vec[2] = analytically_integrated_vortex_influence(
        controlpoint[2], influence_length
    )

    V .*= influence_length
    V[1:2] .+= cache_vec[1] / 2.0

    if debug
        return reshape(V, (2, 2)), err
    else
        return reshape(V, (2, 2))
    end
end

######################################################################
#                                                                    #
#                 Linear Source Panel Integration                    #
#                                                                    #
######################################################################

#---------------------------------#
#             Nominal             #
#---------------------------------#

"""

# Arguments:
- `t::Float` : sample point in range (0,1) selected by quadrature.
"""
function nominal_source_induced_velocity_sample(
    t, node1, node2, influence_length, controlpoint, cache_vec; nondimrange=[0.0; 1.0]
)

    # Transform from (0,1) to actual position on panel
    cache_vec[1] = fm.linear(nondimrange, (node1[1], node2[1]), t)
    cache_vec[2] = fm.linear(nondimrange, (node1[2], node2[2]), t)

    # get relative geometry
    calculate_xrm!(view(cache_vec, 3:6), controlpoint, view(cache_vec, 1:2))

    # Get velocity components at sample points
    cache_vec[7] = source_ring_vz!(
        cache_vec[3],#xi
        cache_vec[4],#rho
        cache_vec[5],#m
        cache_vec[6],#rj
        view(cache_vec, 11:15),
    )
    cache_vec[8] = source_ring_vr!(
        cache_vec[3], cache_vec[4], cache_vec[5], cache_vec[6], view(cache_vec, 11:16)
    )

    #=
    assemble output components in the format:
        [x_j r_j; x_{j+1} r_{j+1}]
    and scale by influence panel length
        (due to transformation of integration range to/from range=(0,1))
     =#
    # return StaticArrays.SMatrix{2,2}([cache_vec[7] * [1.0 - t; t] cache_vec[8] * [1.0 - t; t]] * influence_length)
    return StaticArrays.SVector{4}(
        [
            cache_vec[7] * (1.0 - t)
            cache_vec[7] * t
            cache_vec[8] * (1.0 - t)
            cache_vec[8] * t
        ] * influence_length,
    )
end

"""
`V::Matrix{Float}` : velocity components due to the jth and j+1th nodes in the format: [vz_j vr_j; vz_{j+1} vr_{j+1}]
"""
function nominal_source_panel_integration(
    node1,
    node2,
    influence_length,
    controlpoint,
    cache_vec;
    nondimrange=[0.0; 1.0],
    debug=false,
)

    # Define function to integrate
    function fsample(t)
        return nominal_source_induced_velocity_sample(
            t,
            node1,
            node2,
            influence_length,
            controlpoint,
            cache_vec;
            nondimrange=nondimrange,
        )
    end

<<<<<<< HEAD
    V, err = quadgk(fsample, 0.0, 1.0; order=3, maxevals=1e2, atol=1e-6)
=======
    V, err = quadgk(fsample, 0.0, 1.0; order=3, atol=1e-6, maxevals=1e2)
>>>>>>> 37661bb5

    if debug
        return reshape(V, (2, 2)), err
        # return V, err
    else
        return reshape(V, (2, 2))
        # return V
    end
end

#---------------------------------#
#             Singular            #
#---------------------------------#

"""
"""
function subtracted_singular_source_influence(node, controlpoint)
    rmag2 = (controlpoint[1] - node[1])^2 + (controlpoint[2] - node[2])^2
    #TODO: write up math and check signs here.
    num1z = controlpoint[1] - node[1]
    num1r = controlpoint[2] - node[2]
    den1 = 2.0 * pi * rmag2
    # den2 = 64.0 * controlpoint[2]^2
    den2 = controlpoint[2]^2 #DFDC has no 64 here somehow

    radial = num1r / den1 - log(rmag2 / den2) / (8.0 * pi * controlpoint[2])
    axial = num1z / den1

    return axial, radial
end

function subtracted_singular_source_influence!(node, controlpoint, cache_vec)
    cache_vec[1] = (controlpoint[1] - node[1])^2 + (controlpoint[2] - node[2])^2
    #TODO: write up math and check signs here.
    cache_vec[2] = controlpoint[1] - node[1]
    cache_vec[3] = controlpoint[2] - node[2]
    cache_vec[4] = 2.0 * pi * cache_vec[1]
    # den2 = 64.0 * controlpoint[2]^2
    cache_vec[5] = controlpoint[2]^2 #DFDC has no 64 here somehow

    radial =
        cache_vec[3] / cache_vec[4] -
        log(cache_vec[1] / cache_vec[5]) / (8.0 * pi * controlpoint[2])
    axial = cache_vec[2] / cache_vec[4]

    return axial, radial
end

"""
"""
function analytically_integrated_source_influence(r, influence_length)
    radial = (influence_length / (4.0 * pi * r)) * (1.0 + log(2.0 * r / influence_length))
    axial = 0.0
    return axial, radial
end

"""

# Arguments:
- `t::Float` : sample point in range (0,1) selected by quadrature.
"""
function self_source_induced_velocity_sample(
    t, node1, node2, influence_length, controlpoint, cache_vec; nondimrange=[0.0; 1.0]
)

    # Transform from (0,1) to actual position on panel
    cache_vec[1] = fm.linear(nondimrange, (node1[1], node2[1]), t)
    cache_vec[2] = fm.linear(nondimrange, (node1[2], node2[2]), t)

    # get relative geometry
    calculate_xrm!(view(cache_vec, 3:6), controlpoint, view(cache_vec, 1:2))

    # Get velocity components at sample points
    cache_vec[7] = source_ring_vz!(
        cache_vec[3],#xi
        cache_vec[4],#rho
        cache_vec[5],#m
        cache_vec[2],#rj
        view(cache_vec, 11:15),
    )
    cache_vec[8] = source_ring_vr!(
        cache_vec[3], cache_vec[4], cache_vec[5], cache_vec[2], view(cache_vec, 11:16)
    )

    # Get singular piece to subtract
    cache_vec[9], cache_vec[10] = subtracted_singular_source_influence!(
        (cache_vec[1], cache_vec[2]), controlpoint, view(cache_vec, 11:15)
    )

    #=
    assemble output components in the format:
        [x_j r_j; x_{j+1} r_{j+1}]
    and scale by influence panel length
        (due to transformation of integration range to/from range=(0,1))
     =#
    return [
        cache_vec[7] * (1.0 - t) .- cache_vec[9] / 2.0
        cache_vec[7] * t .- cache_vec[9] / 2.0
        cache_vec[8] * (1.0 - t) .- cache_vec[10] / 2.0
        cache_vec[8] * t .- cache_vec[10] / 2.0
    ]
end

"""
`V::Matrix{Float}` : velocity components due to the jth and j+1th nodes in the format: [vz_j vr_j; vz_{j+1} vr_{j+1}]
"""
function self_source_panel_integration(
    node1,
    node2,
    influence_length,
    controlpoint,
    cache_vec;
    nondimrange=[0.0; 1.0],
    debug=false,
)

    # Define function to integrate
    function fsample(t)
        return self_source_induced_velocity_sample(
            t,
            node1,
            node2,
            influence_length,
            controlpoint,
            cache_vec;
            nondimrange=nondimrange,
        )
    end

<<<<<<< HEAD
    V, err = quadgk(fsample, 0.0, 0.5, 1.0; order=3, maxevals=1e2, atol=1e-6)
=======
    V, err = quadgk(fsample, 0.0, 0.5, 1.0; order=3, atol=1e-6, maxevals=1e2)
>>>>>>> 37661bb5

    cache_vec[1], cache_vec[2] = analytically_integrated_source_influence(
        controlpoint[2], influence_length
    )

    V .*= influence_length
    V[3:4] .+= cache_vec[2] / 2.0

    if debug
        return reshape(V, (2, 2)), err
    else
        return reshape(V, (2, 2))
    end
end<|MERGE_RESOLUTION|>--- conflicted
+++ resolved
@@ -84,11 +84,9 @@
         )
     end
 
-<<<<<<< HEAD
+
     V, err = quadgk(fsample, 0.0, 1.0; order=3, maxevals=1e2, atol=1e-6)
-=======
-    V, err = quadgk(fsample, 0.0, 1.0; order=3, atol=1e-6, maxevals=1e2)
->>>>>>> 37661bb5
+
 
     if debug
         return reshape(V, (2, 2)), err
@@ -233,11 +231,9 @@
         )
     end
 
-<<<<<<< HEAD
+
     V, err = quadgk(fsample, 0.0, 0.5, 1.0; order=3, maxevals=1e2, atol=1e-6)
-=======
-    V, err = quadgk(fsample, 0.0, 0.5, 1.0; order=3, atol=1e-6, maxevals=1e2)
->>>>>>> 37661bb5
+
 
     cache_vec[1], cache_vec[2] = analytically_integrated_vortex_influence(
         controlpoint[2], influence_length
@@ -334,11 +330,9 @@
         )
     end
 
-<<<<<<< HEAD
+
     V, err = quadgk(fsample, 0.0, 1.0; order=3, maxevals=1e2, atol=1e-6)
-=======
-    V, err = quadgk(fsample, 0.0, 1.0; order=3, atol=1e-6, maxevals=1e2)
->>>>>>> 37661bb5
+
 
     if debug
         return reshape(V, (2, 2)), err
@@ -468,11 +462,9 @@
         )
     end
 
-<<<<<<< HEAD
+
     V, err = quadgk(fsample, 0.0, 0.5, 1.0; order=3, maxevals=1e2, atol=1e-6)
-=======
-    V, err = quadgk(fsample, 0.0, 0.5, 1.0; order=3, atol=1e-6, maxevals=1e2)
->>>>>>> 37661bb5
+
 
     cache_vec[1], cache_vec[2] = analytically_integrated_source_influence(
         controlpoint[2], influence_length
